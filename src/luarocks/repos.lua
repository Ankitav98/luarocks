
--- Functions for managing the repository on disk.
local repos = {}

local fs = require("luarocks.fs")
local path = require("luarocks.path")
local cfg = require("luarocks.core.cfg")
local util = require("luarocks.util")
local dir = require("luarocks.dir")
local manif = require("luarocks.manif")
local deps = require("luarocks.deps")

-- Tree of files installed by a package are stored
-- in its rock manifest. Some of these files have to
-- be deployed to locations where Lua can load them as
-- modules or where they can be used as commands.
-- These files are characterised by pair
-- (deploy_type, file_path), where deploy_type is the first
-- component of the file path and file_path is the rest of the
-- path. Only files with deploy_type in {"lua", "lib", "bin"}
-- are deployed somewhere.
-- Each deployed file provides an "item". An item is
-- characterised by pair (item_type, item_name).
-- item_type is "command" for files with deploy_type
-- "bin" and "module" for deploy_type in {"lua", "lib"}.
-- item_name is same as file_path for commands
-- and is produced using path.path_to_module(file_path)
-- for modules.

--- Get all installed versions of a package.
-- @param name string: a package name.
-- @return table or nil: An array of strings listing installed
-- versions of a package, or nil if none is available.
local function get_installed_versions(name)
   assert(type(name) == "string")
   
   local dirs = fs.list_dir(path.versions_dir(name))
   return (dirs and #dirs > 0) and dirs or nil
end

--- Check if a package exists in a local repository.
-- Version numbers are compared as exact string comparison.
-- @param name string: name of package
-- @param version string: package version in string format
-- @return boolean: true if a package is installed,
-- false otherwise.
function repos.is_installed(name, version)
   assert(type(name) == "string")
   assert(type(version) == "string")
      
   return fs.is_dir(path.install_dir(name, version))
end

local function recurse_rock_manifest_tree(file_tree, action) 
   assert(type(file_tree) == "table")
   assert(type(action) == "function")
   local function do_recurse_rock_manifest_tree(tree, parent_path, parent_module)
      
      for file, sub in pairs(tree) do
         if type(sub) == "table" then
            local ok, err = do_recurse_rock_manifest_tree(sub, parent_path..file.."/", parent_module..file..".")
            if not ok then return nil, err end
         else
            local ok, err = action(parent_path, parent_module, file)
            if not ok then return nil, err end
         end
      end
      return true
   end
   return do_recurse_rock_manifest_tree(file_tree, "", "")
end

local function store_package_data(result, name, file_tree)
   if not file_tree then return end
   return recurse_rock_manifest_tree(file_tree, 
      function(parent_path, parent_module, file)
         local pathname = parent_path..file
         result[path.path_to_module(pathname)] = pathname
         return true
      end
   )
end

--- Obtain a list of modules within an installed package.
-- @param package string: The package name; for example "luasocket"
-- @param version string: The exact version number including revision;
-- for example "2.0.1-1".
-- @return table: A table of modules where keys are module identifiers
-- in "foo.bar" format and values are pathnames in architecture-dependent
-- "foo/bar.so" format. If no modules are found or if package or version
-- are invalid, an empty table is returned.
function repos.package_modules(package, version)
   assert(type(package) == "string")
   assert(type(version) == "string")

   local result = {}
   local rock_manifest = manif.load_rock_manifest(package, version)
   if not rock_manifest then return result end
   store_package_data(result, package, rock_manifest.lib)
   store_package_data(result, package, rock_manifest.lua)
   return result
end

--- Obtain a list of command-line scripts within an installed package.
-- @param package string: The package name; for example "luasocket"
-- @param version string: The exact version number including revision;
-- for example "2.0.1-1".
-- @return table: A table of items where keys are command names
-- as strings and values are pathnames in architecture-dependent
-- ".../bin/foo" format. If no modules are found or if package or version
-- are invalid, an empty table is returned.
function repos.package_commands(package, version)
   assert(type(package) == "string")
   assert(type(version) == "string")

   local result = {}
   local rock_manifest = manif.load_rock_manifest(package, version)
   if not rock_manifest then return result end
   store_package_data(result, package, rock_manifest.bin)
   return result
end


--- Check if a rock contains binary executables.
-- @param name string: name of an installed rock
-- @param version string: version of an installed rock
-- @return boolean: returns true if rock contains platform-specific
-- binary executables, or false if it is a pure-Lua rock.
function repos.has_binaries(name, version)
   assert(type(name) == "string")
   assert(type(version) == "string")

   local rock_manifest = manif.load_rock_manifest(name, version)
   if rock_manifest and rock_manifest.bin then
      for name, md5 in pairs(rock_manifest.bin) do
         -- TODO verify that it is the same file. If it isn't, find the actual command.
         if fs.is_actual_binary(dir.path(cfg.deploy_bin_dir, name)) then
            return true
         end
      end
   end
   return false
end

function repos.run_hook(rockspec, hook_name)
   assert(type(rockspec) == "table")
   assert(type(hook_name) == "string")

   local hooks = rockspec.hooks
   if not hooks then
      return true
   end
   
   if cfg.hooks_enabled == false then
      return nil, "This rockspec contains hooks, which are blocked by the 'hooks_enabled' setting in your LuaRocks configuration."
   end
   
   if not hooks.substituted_variables then
      util.variable_substitutions(hooks, rockspec.variables)
      hooks.substituted_variables = true
   end
   local hook = hooks[hook_name]
   if hook then
      util.printout(hook)
      if not fs.execute(hook) then
         return nil, "Failed running "..hook_name.." hook."
      end
   end
   return true
end

function repos.should_wrap_bin_scripts(rockspec)
   assert(type(rockspec) == "table")

   if cfg.wrap_bin_scripts ~= nil then
      return cfg.wrap_bin_scripts
   end
   if rockspec.deploy and rockspec.deploy.wrap_bin_scripts == false then
      return false
   end
   return true
end

local function find_suffixed(file, suffix)
   local filenames = {file}
   if suffix and suffix ~= "" then
      table.insert(filenames, 1, file .. suffix)
   end

   for _, filename in ipairs(filenames) do
      if fs.exists(filename) then
         return filename
      end
   end

   return nil, table.concat(filenames, ", ") .. " not found"
end

local function move_suffixed(from_file, to_file, suffix)
   local suffixed_from_file, err = find_suffixed(from_file, suffix)
   if not suffixed_from_file then
      return nil, "Could not move " .. from_file .. " to " .. to_file .. ": " .. err
   end

   suffix = suffixed_from_file:sub(#from_file + 1)
   local suffixed_to_file = to_file .. suffix
   return fs.move(suffixed_from_file, suffixed_to_file)
end

local function delete_suffixed(file, suffix)
   local suffixed_file, err = find_suffixed(file, suffix)
   if not suffixed_file then
      return nil, "Could not remove " .. file .. ": " .. err
   end

   fs.delete(suffixed_file)
   if fs.exists(suffixed_file) then
      return nil, "Failed deleting " .. suffixed_file .. ": file still exists"
   end

   return true
end

-- Files can be deployed using versioned and non-versioned names.
-- Several items with same type and name can exist if they are
-- provided by different packages or versions. In any case
-- item from the newest version of lexicographically smallest package
-- is deployed using non-versioned name and others use versioned names.

local function get_deploy_paths(name, version, deploy_type, file_path)
   local deploy_dir = cfg["deploy_" .. deploy_type .. "_dir"]
   local non_versioned = dir.path(deploy_dir, file_path)
   local versioned = path.versioned_name(non_versioned, deploy_dir, name, version)
   return non_versioned, versioned
end

local function prepare_target(name, version, deploy_type, file_path, suffix)
   local non_versioned, versioned = get_deploy_paths(name, version, deploy_type, file_path)
   local item_type, item_name = manif.get_provided_item(deploy_type, file_path)
   local cur_name, cur_version = manif.get_current_provider(item_type, item_name)

   if not cur_name then
      return non_versioned
   elseif name < cur_name or (name == cur_name and deps.compare_versions(version, cur_version)) then
      -- New version has priority. Move currently provided version back using versioned name.
      local cur_deploy_type, cur_file_path = manif.get_providing_file(cur_name, cur_version, item_type, item_name)
      local cur_non_versioned, cur_versioned = get_deploy_paths(cur_name, cur_version, cur_deploy_type, cur_file_path)

      local dir_ok, dir_err = fs.make_dir(dir.dir_name(cur_versioned))
      if not dir_ok then return nil, dir_err end

      local move_ok, move_err = move_suffixed(cur_non_versioned, cur_versioned, suffix)
      if not move_ok then return nil, move_err end

      return non_versioned
   else
      -- Current version has priority, deploy new version using versioned name.
      return versioned
   end
end

--- Deploy a package from the rocks subdirectory.
-- @param name string: name of package
-- @param version string: exact package version in string format
-- @param wrap_bin_scripts bool: whether commands written in Lua should be wrapped.
-- @param deps_mode: string: Which trees to check dependencies for:
-- "one" for the current default tree, "all" for all trees,
-- "order" for all trees with priority >= the current default, "none" for no trees.
function repos.deploy_files(name, version, wrap_bin_scripts, deps_mode)
   assert(type(name) == "string")
   assert(type(version) == "string")
   assert(type(wrap_bin_scripts) == "boolean")

<<<<<<< HEAD
   local function deploy_file_tree(file_tree, path_fn, deploy_dir, move_fn, suffix)
      local source_dir = path_fn(name, version)
      return recurse_rock_manifest_tree(file_tree,
         function(parent_path, parent_module, file)
            local source = dir.path(source_dir, parent_path, file)
            local target = dir.path(deploy_dir, parent_path, file)

            local cur_name, cur_version = manif.find_current_provider(target)
            if cur_name then
               local resolve_err
               target, resolve_err = resolve_conflict(target, deploy_dir, name, version, cur_name, cur_version, suffix)
               if not target then
                  return nil, resolve_err
               end
            end
=======
   local rock_manifest = manif.load_rock_manifest(name, version)
>>>>>>> bfab0955

   local function deploy_file_tree(deploy_type, source_dir, move_fn, suffix)
      if not rock_manifest[deploy_type] then
         return true
      end

      return recurse_rock_manifest_tree(rock_manifest[deploy_type], function(parent_path, parent_module, file)
         local file_path = parent_path .. file
         local source = dir.path(source_dir, file_path)

         local target, prepare_err = prepare_target(name, version, deploy_type, file_path, suffix)
         if not target then return nil, prepare_err end

         local dir_ok, dir_err = fs.make_dir(dir.dir_name(target))
         if not dir_ok then return nil, dir_err end

         local suffixed_target, mover = move_fn(source, target)
         if fs.exists(suffixed_target) then
            local backup = suffixed_target
            repeat
               backup = backup.."~"
            until not fs.exists(backup) -- Slight race condition here, but shouldn't be a problem.

            util.printerr("Warning: "..suffixed_target.." is not tracked by this installation of LuaRocks. Moving it to "..backup)
            local move_ok, move_err = fs.move(suffixed_target, backup)
            if not move_ok then return nil, move_err end
         end

<<<<<<< HEAD
   local rock_manifest, err = manif.load_rock_manifest(name, version)
   if not rock_manifest then return nil, err end
=======
         local move_ok, move_err = mover()
         if not move_ok then return nil, move_err end

         fs.remove_dir_tree_if_empty(dir.dir_name(source))
         return true
      end)
   end
>>>>>>> bfab0955

   local function install_binary(source, target)
      if wrap_bin_scripts and fs.is_lua(source) then
         return target .. (cfg.wrapper_suffix or ""), function() return fs.wrap_script(source, target, name, version) end
      else
         return target, function() return fs.copy_binary(source, target) end
      end
   end

   local function make_mover(perms)
      return function(source, target)
         return target, function() return fs.move(source, target, perms) end
      end
   end

   local ok, err = deploy_file_tree("bin", path.bin_dir(name, version), install_binary, cfg.wrapper_suffix)
   if not ok then return nil, err end

   ok, err = deploy_file_tree("lua", path.lua_dir(name, version), make_mover(cfg.perm_read))
   if not ok then return nil, err end

   ok, err = deploy_file_tree("lib", path.lib_dir(name, version), make_mover(cfg.perm_exec))
   if not ok then return nil, err end

   local writer = require("luarocks.manif.writer")
   return writer.add_to_manifest(name, version, nil, deps_mode)
end

--- Delete a package from the local repository.
-- @param name string: name of package
-- @param version string: exact package version in string format
-- @param deps_mode: string: Which trees to check dependencies for:
-- "one" for the current default tree, "all" for all trees,
-- "order" for all trees with priority >= the current default, "none" for no trees.
-- @param quick boolean: do not try to fix the versioned name
-- of another version that provides the same module that
-- was deleted. This is used during 'purge', as every module
-- will be eventually deleted.
function repos.delete_version(name, version, deps_mode, quick)
   assert(type(name) == "string")
   assert(type(version) == "string")
   assert(type(deps_mode) == "string")

   local rock_manifest = manif.load_rock_manifest(name, version)
   if not rock_manifest then
      return nil, "rock_manifest file not found for "..name.." "..version.." - not a LuaRocks 2 tree?"
   end

   local function delete_deployed_file_tree(deploy_type, suffix)
      if not rock_manifest[deploy_type] then
         return true
      end

      return recurse_rock_manifest_tree(rock_manifest[deploy_type], function(parent_path, parent_module, file)
         local file_path = parent_path .. file
         local non_versioned, versioned = get_deploy_paths(name, version, deploy_type, file_path)

         -- Figure out if the file is deployed using versioned or non-versioned name.
         local target
         local item_type, item_name = manif.get_provided_item(deploy_type, file_path)
         local cur_name, cur_version = manif.get_current_provider(item_type, item_name)

         if cur_name == name and cur_version == version then
            -- This package has highest priority, should be in non-versioned location.
            target = non_versioned
         else
            target = versioned
         end

         local ok, err = delete_suffixed(target, suffix)
         if not ok then return nil, err end

         if not quick and target == non_versioned then
            -- If another package provides this file, move its version
            -- into non-versioned location instead.
            local next_name, next_version = manif.get_next_provider(item_type, item_name)

            if next_name then
               local next_deploy_type, next_file_path = manif.get_providing_file(next_name, next_version, item_type, item_name)
               local next_non_versioned, next_versioned = get_deploy_paths(next_name, next_version, next_deploy_type, next_file_path)

               local move_ok, move_err = move_suffixed(next_versioned, next_non_versioned, suffix)
               if not move_ok then return nil, move_err end

               fs.remove_dir_tree_if_empty(dir.dir_name(next_versioned))
            end
         end

<<<<<<< HEAD
   local rock_manifest, err = manif.load_rock_manifest(name, version)
   if not rock_manifest then return nil, err end
   
   local ok = true
   if rock_manifest.bin then
      ok, err = delete_deployed_file_tree(rock_manifest.bin, cfg.deploy_bin_dir, cfg.wrapper_suffix)
   end
   if ok and rock_manifest.lua then
      ok, err = delete_deployed_file_tree(rock_manifest.lua, cfg.deploy_lua_dir)
   end
   if ok and rock_manifest.lib then
      ok, err = delete_deployed_file_tree(rock_manifest.lib, cfg.deploy_lib_dir)
=======
         fs.remove_dir_tree_if_empty(dir.dir_name(target))
         return true
      end)
>>>>>>> bfab0955
   end

   local ok, err = delete_deployed_file_tree("bin", cfg.wrapper_suffix)
   if not ok then return nil, err end

   ok, err = delete_deployed_file_tree("lua")
   if not ok then return nil, err end

   ok, err = delete_deployed_file_tree("lib")
   if not ok then return nil, err end

   fs.delete(path.install_dir(name, version))
   if not get_installed_versions(name) then
      fs.delete(dir.path(cfg.rocks_dir, name))
   end

   if quick then
      return true
   end

   local writer = require("luarocks.manif.writer")
   return writer.remove_from_manifest(name, version, nil, deps_mode)
end

return repos<|MERGE_RESOLUTION|>--- conflicted
+++ resolved
@@ -271,25 +271,8 @@
    assert(type(version) == "string")
    assert(type(wrap_bin_scripts) == "boolean")
 
-<<<<<<< HEAD
-   local function deploy_file_tree(file_tree, path_fn, deploy_dir, move_fn, suffix)
-      local source_dir = path_fn(name, version)
-      return recurse_rock_manifest_tree(file_tree,
-         function(parent_path, parent_module, file)
-            local source = dir.path(source_dir, parent_path, file)
-            local target = dir.path(deploy_dir, parent_path, file)
-
-            local cur_name, cur_version = manif.find_current_provider(target)
-            if cur_name then
-               local resolve_err
-               target, resolve_err = resolve_conflict(target, deploy_dir, name, version, cur_name, cur_version, suffix)
-               if not target then
-                  return nil, resolve_err
-               end
-            end
-=======
-   local rock_manifest = manif.load_rock_manifest(name, version)
->>>>>>> bfab0955
+   local rock_manifest, load_err = manif.load_rock_manifest(name, version)
+   if not rock_manifest then return nil, load_err end
 
    local function deploy_file_tree(deploy_type, source_dir, move_fn, suffix)
       if not rock_manifest[deploy_type] then
@@ -318,10 +301,6 @@
             if not move_ok then return nil, move_err end
          end
 
-<<<<<<< HEAD
-   local rock_manifest, err = manif.load_rock_manifest(name, version)
-   if not rock_manifest then return nil, err end
-=======
          local move_ok, move_err = mover()
          if not move_ok then return nil, move_err end
 
@@ -329,7 +308,6 @@
          return true
       end)
    end
->>>>>>> bfab0955
 
    local function install_binary(source, target)
       if wrap_bin_scripts and fs.is_lua(source) then
@@ -373,10 +351,8 @@
    assert(type(version) == "string")
    assert(type(deps_mode) == "string")
 
-   local rock_manifest = manif.load_rock_manifest(name, version)
-   if not rock_manifest then
-      return nil, "rock_manifest file not found for "..name.." "..version.." - not a LuaRocks 2 tree?"
-   end
+   local rock_manifest, load_err = manif.load_rock_manifest(name, version)
+   if not rock_manifest then return nil, load_err end
 
    local function delete_deployed_file_tree(deploy_type, suffix)
       if not rock_manifest[deploy_type] then
@@ -418,24 +394,9 @@
             end
          end
 
-<<<<<<< HEAD
-   local rock_manifest, err = manif.load_rock_manifest(name, version)
-   if not rock_manifest then return nil, err end
-   
-   local ok = true
-   if rock_manifest.bin then
-      ok, err = delete_deployed_file_tree(rock_manifest.bin, cfg.deploy_bin_dir, cfg.wrapper_suffix)
-   end
-   if ok and rock_manifest.lua then
-      ok, err = delete_deployed_file_tree(rock_manifest.lua, cfg.deploy_lua_dir)
-   end
-   if ok and rock_manifest.lib then
-      ok, err = delete_deployed_file_tree(rock_manifest.lib, cfg.deploy_lib_dir)
-=======
          fs.remove_dir_tree_if_empty(dir.dir_name(target))
          return true
       end)
->>>>>>> bfab0955
    end
 
    local ok, err = delete_deployed_file_tree("bin", cfg.wrapper_suffix)
