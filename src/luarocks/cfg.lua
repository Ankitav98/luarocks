--- conflicted
+++ resolved
@@ -144,19 +144,12 @@
    linux = 7,
    macosx = 8,
    cygwin = 9,
-<<<<<<< HEAD
    msys = 10,
-=======
-   haiku = 10,
->>>>>>> ab6802ae
+   haiku = 11,
    -- Windows
-   win32 = 11,
-   mingw32 = 12,
-   windows = 13 }
-<<<<<<< HEAD
-
-=======
->>>>>>> ab6802ae
+   win32 = 12,
+   mingw32 = 13,
+   windows = 14 }
 
 -- Path configuration:
 local sys_config_file, home_config_file
