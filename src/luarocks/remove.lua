local remove = {}

local search = require("luarocks.search")
local deps = require("luarocks.deps")
local fetch = require("luarocks.fetch")
local repos = require("luarocks.repos")
local path = require("luarocks.path")
local util = require("luarocks.util")
<<<<<<< HEAD
local cfg = require("luarocks.cfg")
local fs = require("luarocks.fs")
local manif = require("luarocks.manif")

util.add_run_function(remove)
remove.help_summary = "Uninstall a rock."
remove.help_arguments = "[--force|--force-fast] <name> [<version>]"
remove.help = [[
Argument is the name of a rock to be uninstalled.
If a version is not given, try to remove all versions at once.
Will only perform the removal if it does not break dependencies.
To override this check and force the removal, use --force.
To perform a forced removal without reporting dependency issues,
use --force-fast.

]]..util.deps_mode_help()
=======
local cfg = require("luarocks.core.cfg")
>>>>>>> f8bd89d2

--- Obtain a list of packages that depend on the given set of packages
-- (where all packages of the set are versions of one program).
-- @param name string: the name of a program
-- @param versions array of string: the versions to be deleted.
-- @return array of string: an empty table if no packages depend on any
-- of the given list, or an array of strings in "name/version" format.
local function check_dependents(name, versions, deps_mode)
   local dependents = {}
   local blacklist = {}
   blacklist[name] = {}
   for version, _ in pairs(versions) do
      blacklist[name][version] = true
   end
   local local_rocks = {}
   local query_all = search.make_query("")
   query_all.exact_name = false
   search.manifest_search(local_rocks, cfg.rocks_dir, query_all)
   local_rocks[name] = nil
   for rock_name, rock_versions in pairs(local_rocks) do
      for rock_version, _ in pairs(rock_versions) do
         local rockspec, err = fetch.load_rockspec(path.rockspec_file(rock_name, rock_version))
         if rockspec then
            local _, missing = deps.match_deps(rockspec, blacklist, deps_mode)
            if missing[name] then
               table.insert(dependents, { name = rock_name, version = rock_version })
            end
         end
      end
   end
   return dependents
end

--- Delete given versions of a program.
-- @param name string: the name of a program
-- @param versions array of string: the versions to be deleted.
-- @param deps_mode: string: Which trees to check dependencies for:
-- "one" for the current default tree, "all" for all trees,
-- "order" for all trees with priority >= the current default, "none" for no trees.
-- @return boolean or (nil, string): true on success or nil and an error message.
local function delete_versions(name, versions, deps_mode) 

   for version, _ in pairs(versions) do
      util.printout("Removing "..name.." "..version.."...")
      local ok, err = repos.delete_version(name, version, deps_mode)
      if not ok then return nil, err end
   end
   
   return true
end

function remove.remove_search_results(results, name, deps_mode, force, fast)
   local versions = results[name]

   local version = next(versions)
   local second = next(versions, version)
   
   local dependents = {}
   if not fast then
      util.printout("Checking stability of dependencies in the absence of")
      util.printout(name.." "..table.concat(util.keys(versions), ", ").."...")
      util.printout()
      dependents = check_dependents(name, versions, deps_mode)
   end
   
   if #dependents > 0 then
      if force or fast then
         util.printerr("The following packages may be broken by this forced removal:")
         for _, dependent in ipairs(dependents) do
            util.printerr(dependent.name.." "..dependent.version)
         end
         util.printerr()
      else
         if not second then
            util.printerr("Will not remove "..name.." "..version..".")
            util.printerr("Removing it would break dependencies for: ")
         else
            util.printerr("Will not remove installed versions of "..name..".")
            util.printerr("Removing them would break dependencies for: ")
         end
         for _, dependent in ipairs(dependents) do
            util.printerr(dependent.name.." "..dependent.version)
         end
         util.printerr()
         util.printerr("Use --force to force removal (warning: this may break modules).")
         return nil, "Failed removing."
      end
   end
   
   local ok, err = delete_versions(name, versions, deps_mode)
   if not ok then return nil, err end

   util.printout("Removal successful.")
   return true
end

function remove.remove_other_versions(name, version, force, fast)
   local results = {}
   search.manifest_search(results, cfg.rocks_dir, { name = name, exact_name = true, constraints = {{ op = "~=", version = version}} })
   if results[name] then
      return remove.remove_search_results(results, name, cfg.deps_mode, force, fast)
   end
   return true
end

<<<<<<< HEAD
--- Driver function for the "remove" command.
-- @param name string: name of a rock. If a version is given, refer to
-- a specific version; otherwise, try to remove all versions.
-- @param version string: When passing a package name, a version number
-- may also be given.
-- @return boolean or (nil, string, exitcode): True if removal was
-- successful, nil and an error message otherwise. exitcode is optionally returned.
function remove.command(flags, name, version)
   if type(name) ~= "string" then
      return nil, "Argument missing. "..util.see_help("remove")
   end
   
   local deps_mode = flags["deps-mode"] or cfg.deps_mode
   
   local ok, err = fs.check_command_permissions(flags)
   if not ok then return nil, err, cfg.errorcodes.PERMISSIONDENIED end
   
   local rock_type = name:match("%.(rock)$") or name:match("%.(rockspec)$")
   local filename = name
   if rock_type then
      name, version = path.parse_name(filename)
      if not name then return nil, "Invalid "..rock_type.." filename: "..filename end
   end

   local results = {}
   name = name:lower()
   search.manifest_search(results, cfg.rocks_dir, search.make_query(name, version))
   if not results[name] then
      return nil, "Could not find rock '"..name..(version and " "..version or "").."' in "..path.rocks_tree_to_string(cfg.root_dir)
   end

   local ok, err = remove.remove_search_results(results, name, deps_mode, flags["force"], flags["force-fast"])
   if not ok then
      return nil, err
   end

   manif.check_dependencies(nil, deps.get_deps_mode(flags))
   return true
end

=======
>>>>>>> f8bd89d2
return remove<|MERGE_RESOLUTION|>--- conflicted
+++ resolved
@@ -6,26 +6,7 @@
 local repos = require("luarocks.repos")
 local path = require("luarocks.path")
 local util = require("luarocks.util")
-<<<<<<< HEAD
-local cfg = require("luarocks.cfg")
-local fs = require("luarocks.fs")
-local manif = require("luarocks.manif")
-
-util.add_run_function(remove)
-remove.help_summary = "Uninstall a rock."
-remove.help_arguments = "[--force|--force-fast] <name> [<version>]"
-remove.help = [[
-Argument is the name of a rock to be uninstalled.
-If a version is not given, try to remove all versions at once.
-Will only perform the removal if it does not break dependencies.
-To override this check and force the removal, use --force.
-To perform a forced removal without reporting dependency issues,
-use --force-fast.
-
-]]..util.deps_mode_help()
-=======
 local cfg = require("luarocks.core.cfg")
->>>>>>> f8bd89d2
 
 --- Obtain a list of packages that depend on the given set of packages
 -- (where all packages of the set are versions of one program).
@@ -131,47 +112,4 @@
    return true
 end
 
-<<<<<<< HEAD
---- Driver function for the "remove" command.
--- @param name string: name of a rock. If a version is given, refer to
--- a specific version; otherwise, try to remove all versions.
--- @param version string: When passing a package name, a version number
--- may also be given.
--- @return boolean or (nil, string, exitcode): True if removal was
--- successful, nil and an error message otherwise. exitcode is optionally returned.
-function remove.command(flags, name, version)
-   if type(name) ~= "string" then
-      return nil, "Argument missing. "..util.see_help("remove")
-   end
-   
-   local deps_mode = flags["deps-mode"] or cfg.deps_mode
-   
-   local ok, err = fs.check_command_permissions(flags)
-   if not ok then return nil, err, cfg.errorcodes.PERMISSIONDENIED end
-   
-   local rock_type = name:match("%.(rock)$") or name:match("%.(rockspec)$")
-   local filename = name
-   if rock_type then
-      name, version = path.parse_name(filename)
-      if not name then return nil, "Invalid "..rock_type.." filename: "..filename end
-   end
-
-   local results = {}
-   name = name:lower()
-   search.manifest_search(results, cfg.rocks_dir, search.make_query(name, version))
-   if not results[name] then
-      return nil, "Could not find rock '"..name..(version and " "..version or "").."' in "..path.rocks_tree_to_string(cfg.root_dir)
-   end
-
-   local ok, err = remove.remove_search_results(results, name, deps_mode, flags["force"], flags["force-fast"])
-   if not ok then
-      return nil, err
-   end
-
-   manif.check_dependencies(nil, deps.get_deps_mode(flags))
-   return true
-end
-
-=======
->>>>>>> f8bd89d2
 return remove