
--- Dependency handling functions.
-- Dependencies are represented in LuaRocks through strings with
-- a package name followed by a comma-separated list of constraints.
-- Each constraint consists of an operator and a version number.
-- In this string format, version numbers are represented as
-- naturally as possible, like they are used by upstream projects
-- (e.g. "2.0beta3"). Internally, LuaRocks converts them to a purely
-- numeric representation, allowing comparison following some
-- "common sense" heuristics. The precise specification of the
-- comparison criteria is the source code of this module, but the
-- test/test_deps.lua file included with LuaRocks provides some
-- insights on what these criteria are.
local deps = {}
package.loaded["luarocks.deps"] = deps

local cfg = require("luarocks.cfg")
local manif_core = require("luarocks.manif_core")
local path = require("luarocks.path")
local dir = require("luarocks.dir")
local util = require("luarocks.util")

local operators = {
   ["=="] = "==",
   ["~="] = "~=",
   [">"] = ">",
   ["<"] = "<",
   [">="] = ">=",
   ["<="] = "<=",
   ["~>"] = "~>",
   -- plus some convenience translations
   [""] = "==",
   ["="] = "==",
   ["!="] = "~="
}

local deltas = {
   scm =    1100,
   cvs =    1000,
   rc =    -1000,
   pre =   -10000,
   beta =  -100000,
   alpha = -1000000
}

local version_mt = {
   --- Equality comparison for versions.
   -- All version numbers must be equal.
   -- If both versions have revision numbers, they must be equal;
   -- otherwise the revision number is ignored.
   -- @param v1 table: version table to compare.
   -- @param v2 table: version table to compare.
   -- @return boolean: true if they are considered equivalent.
   __eq = function(v1, v2)
      if #v1 ~= #v2 then
         return false
      end
      for i = 1, #v1 do
         if v1[i] ~= v2[i] then
            return false
         end
      end
      if v1.revision and v2.revision then
         return (v1.revision == v2.revision)
      end
      return true
   end,
   --- Size comparison for versions.
   -- All version numbers are compared.
   -- If both versions have revision numbers, they are compared;
   -- otherwise the revision number is ignored.
   -- @param v1 table: version table to compare.
   -- @param v2 table: version table to compare.
   -- @return boolean: true if v1 is considered lower than v2.
   __lt = function(v1, v2)
      for i = 1, math.max(#v1, #v2) do
         local v1i, v2i = v1[i] or 0, v2[i] or 0
         if v1i ~= v2i then
            return (v1i < v2i)
         end
      end
      if v1.revision and v2.revision then
         return (v1.revision < v2.revision)
      end
      return false
   end
}

local version_cache = {}
setmetatable(version_cache, {
   __mode = "kv"
})

--- Parse a version string, converting to table format.
-- A version table contains all components of the version string
-- converted to numeric format, stored in the array part of the table.
-- If the version contains a revision, it is stored numerically
-- in the 'revision' field. The original string representation of
-- the string is preserved in the 'string' field.
-- Returned version tables use a metatable
-- allowing later comparison through relational operators.
-- @param vstring string: A version number in string format.
-- @return table or nil: A version table or nil
-- if the input string contains invalid characters.
function deps.parse_version(vstring)
   if not vstring then return nil end
   assert(type(vstring) == "string")

   local cached = version_cache[vstring]
   if cached then
      return cached
   end

   local version = {}
   local i = 1

   local function add_token(number)
      version[i] = version[i] and version[i] + number/100000 or number
      i = i + 1
   end
   
   -- trim leading and trailing spaces
   vstring = vstring:match("^%s*(.*)%s*$")
   version.string = vstring
   -- store revision separately if any
   local main, revision = vstring:match("(.*)%-(%d+)$")
   if revision then
      vstring = main
      version.revision = tonumber(revision)
   end
   while #vstring > 0 do
      -- extract a number
      local token, rest = vstring:match("^(%d+)[%.%-%_]*(.*)")
      if token then
         add_token(tonumber(token))
      else
         -- extract a word
         token, rest = vstring:match("^(%a+)[%.%-%_]*(.*)")
         if not token then
            util.printerr("Warning: version number '"..vstring.."' could not be parsed.")
            version[i] = 0
            break
         end
         version[i] = deltas[token] or (token:byte() / 1000)
      end
      vstring = rest
   end
   setmetatable(version, version_mt)
   version_cache[vstring] = version
   return version
end

--- Utility function to compare version numbers given as strings.
-- @param a string: one version.
-- @param b string: another version.
-- @return boolean: True if a > b.
function deps.compare_versions(a, b)
   return deps.parse_version(a) > deps.parse_version(b)
end

--- Check if rockspec format version satisfies version requirement.
-- @param rockspec table: The rockspec table.
-- @param version string: required version.
-- @return boolean: true if rockspec format matches version or is newer, false otherwise.
function deps.format_is_at_least(rockspec, version)
   local rockspec_format = rockspec.rockspec_format or "1.0"
   return deps.parse_version(rockspec_format) >= deps.parse_version(version)
end

--- Consumes a constraint from a string, converting it to table format.
-- For example, a string ">= 1.0, > 2.0" is converted to a table in the
-- format {op = ">=", version={1,0}} and the rest, "> 2.0", is returned
-- back to the caller.
-- @param input string: A list of constraints in string format.
-- @return (table, string) or nil: A table representing the same
-- constraints and the string with the unused input, or nil if the
-- input string is invalid.
local function parse_constraint(input)
   assert(type(input) == "string")

   local no_upgrade, op, version, rest = input:match("^(@?)([<>=~!]*)%s*([%w%.%_%-]+)[%s,]*(.*)")
   local _op = operators[op]
   version = deps.parse_version(version)
   if not _op then
      return nil, "Encountered bad constraint operator: '"..tostring(op).."' in '"..input.."'"
   end
   if not version then 
      return nil, "Could not parse version from constraint: '"..input.."'"
   end
   return { op = _op, version = version, no_upgrade = no_upgrade=="@" and true or nil }, rest
end

--- Convert a list of constraints from string to table format.
-- For example, a string ">= 1.0, < 2.0" is converted to a table in the format
-- {{op = ">=", version={1,0}}, {op = "<", version={2,0}}}.
-- Version tables use a metatable allowing later comparison through
-- relational operators.
-- @param input string: A list of constraints in string format.
-- @return table or nil: A table representing the same constraints,
-- or nil if the input string is invalid.
function deps.parse_constraints(input)
   assert(type(input) == "string")

   local constraints, constraint, oinput = {}, nil, input
   while #input > 0 do
      constraint, input = parse_constraint(input)
      if constraint then
         table.insert(constraints, constraint)
      else
         return nil, "Failed to parse constraint '"..tostring(oinput).."' with error: ".. input
      end
   end
   return constraints
end

--- Convert a dependency from string to table format.
-- For example, a string "foo >= 1.0, < 2.0"
-- is converted to a table in the format
-- {name = "foo", constraints = {{op = ">=", version={1,0}},
-- {op = "<", version={2,0}}}}. Version tables use a metatable
-- allowing later comparison through relational operators.
-- @param dep string: A dependency in string format
-- as entered in rockspec files.
-- @return table or nil: A table representing the same dependency relation,
-- or nil if the input string is invalid.
function deps.parse_dep(dep)
   assert(type(dep) == "string")

   local name, rest = dep:match("^%s*([a-zA-Z0-9][a-zA-Z0-9%.%-%_]*)%s*(.*)")
   if not name then return nil, "failed to extract dependency name from '"..tostring(dep).."'" end
   local constraints, err = deps.parse_constraints(rest)
   if not constraints then return nil, err end
   return { name = name, constraints = constraints }
end

--- Convert a version table to a string.
-- @param v table: The version table
-- @param internal boolean or nil: Whether to display versions in their
-- internal representation format or how they were specified.
-- @return string: The dependency information pretty-printed as a string.
function deps.show_version(v, internal)
   assert(type(v) == "table")
   assert(type(internal) == "boolean" or not internal)

   return (internal
           and table.concat(v, ":")..(v.revision and tostring(v.revision) or "")
           or v.string)
end

--- Convert a dependency in table format to a string.
-- @param dep table: The dependency in table format
-- @param internal boolean or nil: Whether to display versions in their
-- internal representation format or how they were specified.
-- @return string: The dependency information pretty-printed as a string.
function deps.show_dep(dep, internal)
   assert(type(dep) == "table")
   assert(type(internal) == "boolean" or not internal)

   if #dep.constraints > 0 then
      local pretty = {}
      for _, c in ipairs(dep.constraints) do
         table.insert(pretty, c.op .. " " .. deps.show_version(c.version, internal))
      end
      return dep.name.." "..table.concat(pretty, ", ")
   else
      return dep.name
   end
end

--- A more lenient check for equivalence between versions.
-- This returns true if the requested components of a version
-- match and ignore the ones that were not given. For example,
-- when requesting "2", then "2", "2.1", "2.3.5-9"... all match.
-- When requesting "2.1", then "2.1", "2.1.3" match, but "2.2"
-- doesn't.
-- @param version string or table: Version to be tested; may be
-- in string format or already parsed into a table.
-- @param requested string or table: Version requested; may be
-- in string format or already parsed into a table.
-- @return boolean: True if the tested version matches the requested
-- version, false otherwise.
local function partial_match(version, requested)
   assert(type(version) == "string" or type(version) == "table")
   assert(type(requested) == "string" or type(version) == "table")

   if type(version) ~= "table" then version = deps.parse_version(version) end
   if type(requested) ~= "table" then requested = deps.parse_version(requested) end
   if not version or not requested then return false end
   
   for i, ri in ipairs(requested) do
      local vi = version[i] or 0
      if ri ~= vi then return false end
   end
   if requested.revision then
      return requested.revision == version.revision
   end
   return true
end

--- Check if a version satisfies a set of constraints.
-- @param version table: A version in table format
-- @param constraints table: An array of constraints in table format.
-- @return boolean: True if version satisfies all constraints,
-- false otherwise.
function deps.match_constraints(version, constraints)
   assert(type(version) == "table")
   assert(type(constraints) == "table")
   local ok = true
   setmetatable(version, version_mt)
   for _, constr in pairs(constraints) do
      if type(constr.version) == "string" then
         constr.version = deps.parse_version(constr.version)
      end
      local constr_version, constr_op = constr.version, constr.op
      setmetatable(constr_version, version_mt)
      if     constr_op == "==" then ok = version == constr_version
      elseif constr_op == "~=" then ok = version ~= constr_version
      elseif constr_op == ">"  then ok = version >  constr_version
      elseif constr_op == "<"  then ok = version <  constr_version
      elseif constr_op == ">=" then ok = version >= constr_version
      elseif constr_op == "<=" then ok = version <= constr_version
      elseif constr_op == "~>" then ok = partial_match(version, constr_version)
      end
      if not ok then break end
   end
   return ok
end

--- Attempt to match a dependency to an installed rock.
-- @param dep table: A dependency parsed in table format.
-- @param blacklist table: Versions that can't be accepted. Table where keys
-- are program versions and values are 'true'.
<<<<<<< HEAD
-- @param provided table: A table of auto-dependencies provided 
-- by this Lua implementation for the given dependency.
-- @return table or nil: A table containing fields 'name' and 'version'
-- representing an installed rock which matches the given dependency,
=======
-- @return string or nil: latest installed version of the rock matching the dependency
>>>>>>> f75295ee
-- or nil if it could not be matched.
local function match_dep(dep, blacklist, deps_mode, rocks_provided)
   assert(type(dep) == "table")
<<<<<<< HEAD
   assert(type(rocks_provided) == "table")
  
   local versions
   local provided = rocks_provided[dep.name]
   if provided then
=======

   local versions
   if cfg.rocks_provided[dep.name] then
>>>>>>> f75295ee
      -- provided rocks have higher priority than manifest's rocks
      versions = { provided }
   else
      versions = manif_core.get_versions(dep.name, deps_mode)
   end

   local latest_version
   for _, vstring in ipairs(versions) do
      if not blacklist or not blacklist[vstring] then
         local version = deps.parse_version(vstring)
         if deps.match_constraints(version, dep.constraints) then
            if not latest_version or version > latest_version then
               latest_version = version
            end
         end
      end
   end

   return latest_version and latest_version.string
end

--- Attempt to match dependencies of a rockspec to installed rocks.
-- @param rockspec table: The rockspec loaded as a table.
-- @param blacklist table or nil: Program versions to not use as valid matches.
-- Table where keys are program names and values are tables where keys
-- are program versions and values are 'true'.
-- @return table, table, table: A table where keys are dependencies parsed
-- in table format and values are tables containing fields 'name' and
-- version' representing matches; a table of missing dependencies
-- parsed as tables; and a table of "no-upgrade" missing dependencies
-- (to be used in plugin modules so that a plugin does not force upgrade of
-- its parent application).
function deps.match_deps(rockspec, blacklist, deps_mode)
   assert(type(rockspec) == "table")
   assert(type(blacklist) == "table" or not blacklist)
   local matched, missing, no_upgrade = {}, {}, {}
   
   for _, dep in ipairs(rockspec.dependencies) do
      local found = match_dep(dep, blacklist and blacklist[dep.name] or nil, deps_mode, rockspec.rocks_provided)
      if found then
<<<<<<< HEAD
         if not rockspec.rocks_provided[dep.name] then
            matched[dep] = found
=======
         if not cfg.rocks_provided[dep.name] then
            matched[dep] = {name = dep.name, version = found}
>>>>>>> f75295ee
         end
      else
         if dep.constraints[1] and dep.constraints[1].no_upgrade then
            no_upgrade[dep.name] = dep
         else
            missing[dep.name] = dep
         end
      end
   end
   return matched, missing, no_upgrade
end

--- Return a set of values of a table.
-- @param tbl table: The input table.
-- @return table: The array of keys.
local function values_set(tbl)
   local set = {}
   for _, v in pairs(tbl) do
      set[v] = true
   end
   return set
end

local function rock_status(name, deps_mode)
   local search = require("luarocks.search")
   local installed = match_dep(search.make_query(name), nil, deps_mode)
   local installation_type = cfg.rocks_provided[name] and "provided by VM" or "installed"
   return installed and installed.." "..installation_type or "not installed"
end

--- Check dependencies of a rock and attempt to install any missing ones.
-- Packages are installed using the LuaRocks "install" command.
-- Aborts the program if a dependency could not be fulfilled.
-- @param rockspec table: A rockspec in table format.
-- @return boolean or (nil, string, [string]): True if no errors occurred, or
-- nil and an error message if any test failed, followed by an optional
-- error code.
function deps.fulfill_dependencies(rockspec, deps_mode)

   local search = require("luarocks.search")
   local install = require("luarocks.install")

   if rockspec.supported_platforms then
      if not deps.platforms_set then
         deps.platforms_set = values_set(cfg.platforms)
      end
      local supported = nil
      for _, plat in pairs(rockspec.supported_platforms) do
         local neg, plat = plat:match("^(!?)(.*)")
         if neg == "!" then
            if deps.platforms_set[plat] then
               return nil, "This rockspec for "..rockspec.package.." does not support "..plat.." platforms."
            end
         else
            if deps.platforms_set[plat] then
               supported = true
            else
               if supported == nil then
                  supported = false
               end
            end
         end
      end
      if supported == false then
         local plats = table.concat(cfg.platforms, ", ")
         return nil, "This rockspec for "..rockspec.package.." does not support "..plats.." platforms."
      end
   end

   local first_missing_dep = true

   for _, dep in ipairs(rockspec.dependencies) do
      if not match_dep(dep, nil, deps_mode) then
         if first_missing_dep then
            util.printout(("Missing dependencies for %s %s:"):format(rockspec.name, rockspec.version))
            first_missing_dep = false
         end

         util.printout(("   %s (%s)"):format(deps.show_dep(dep), rock_status(dep.name, deps_mode)))
      end
   end

<<<<<<< HEAD
   if next(missing) then
      util.printerr()
      util.printerr("Missing dependencies for "..rockspec.name..":")
      for _, dep in pairs(missing) do
         util.printerr(deps.show_dep(dep))
      end
      util.printerr()

      for _, dep in pairs(missing) do
         -- Double-check in case dependency was filled during recursion.
         if not match_dep(dep, nil, deps_mode, rockspec.rocks_provided) then
            local url, err = search.find_suitable_rock(dep)
            if not url then
               return nil, "Could not satisfy dependency "..deps.show_dep(dep)..": "..err
            end
            local ok, err, errcode = install.run(url, deps.deps_mode_to_flag(deps_mode))
            if not ok then
               return nil, "Failed installing dependency: "..url.." - "..err, errcode
            end
=======
   first_missing_dep = true

   for _, dep in ipairs(rockspec.dependencies) do
      if not match_dep(dep, nil, deps_mode) then
         if first_missing_dep then
            util.printout()
            first_missing_dep = false
         end

         util.printout(("%s %s depends on %s (%s)"):format(
            rockspec.name, rockspec.version, deps.show_dep(dep), rock_status(dep.name, deps_mode)))

         if dep.constraints[1] and dep.constraints[1].no_upgrade then
            util.printerr("This version of "..rockspec.name.." is designed for use with")
            util.printerr(deps.show_dep(dep)..", but is configured to avoid upgrading it")
            util.printerr("automatically. Please upgrade "..dep.name.." with")
            util.printerr("   luarocks install "..dep.name)
            util.printerr("or choose an older version of "..rockspec.name.." with")
            util.printerr("   luarocks search "..rockspec.name)
            return nil, "Failed matching dependencies"
         end

         local url, search_err = search.find_suitable_rock(dep)
         if not url then
            return nil, "Could not satisfy dependency "..deps.show_dep(dep)..": "..search_err
         end
         util.printout("Installing "..url)
         local ok, install_err, errcode = install.run(url, deps.deps_mode_to_flag(deps_mode))
         if not ok then
            return nil, "Failed installing dependency: "..url.." - "..install_err, errcode
>>>>>>> f75295ee
         end
      end
   end

   return true
end

--- If filename matches a pattern, return the capture.
-- For example, given "libfoo.so" and "lib?.so" is a pattern,
-- returns "foo" (which can then be used to build names
-- based on other patterns.
-- @param file string: a filename
-- @param pattern string: a pattern, where ? is to be matched by the filename.
-- @return string The pattern, if found, or nil.
local function deconstruct_pattern(file, pattern)
   local depattern = "^"..(pattern:gsub("%.", "%%."):gsub("%*", ".*"):gsub("?", "(.*)")).."$"
   return (file:match(depattern))
end

--- Construct all possible patterns for a name and add to the files array.
-- Run through the patterns array replacing all occurrences of "?"
-- with the given file name and store them in the files array.
-- @param file string A raw name (e.g. "foo")
-- @param array of string An array of patterns with "?" as the wildcard
-- (e.g. {"?.so", "lib?.so"})
-- @param files The array of constructed names
local function add_all_patterns(file, patterns, files)
   for _, pattern in ipairs(patterns) do
      table.insert(files, (pattern:gsub("?", file)))
   end
end

--- Set up path-related variables for external dependencies.
-- For each key in the external_dependencies table in the
-- rockspec file, four variables are created: <key>_DIR, <key>_BINDIR,
-- <key>_INCDIR and <key>_LIBDIR. These are not overwritten
-- if already set (e.g. by the LuaRocks config file or through the
-- command-line). Values in the external_dependencies table
-- are tables that may contain a "header" or a "library" field,
-- with filenames to be tested for existence.
-- @param rockspec table: The rockspec table.
-- @param mode string: if "build" is given, checks all files;
-- if "install" is given, do not scan for headers.
-- @return boolean or (nil, string): True if no errors occurred, or
-- nil and an error message if any test failed.
function deps.check_external_deps(rockspec, mode)
   assert(type(rockspec) == "table")

   local fs = require("luarocks.fs")
   
   local vars = rockspec.variables
   local patterns = cfg.external_deps_patterns
   local subdirs = cfg.external_deps_subdirs
   if mode == "install" then
      patterns = cfg.runtime_external_deps_patterns
      subdirs = cfg.runtime_external_deps_subdirs
   end
   if rockspec.external_dependencies then
      for name, ext_files in util.sortedpairs(rockspec.external_dependencies) do
         local ok = true
         local failed_files = {program = {}, header = {}, library = {}}
         local failed_dirname
         local failed_testfile
         for _, extdir in ipairs(cfg.external_deps_dirs) do
            ok = true
            local prefix = vars[name.."_DIR"]
            local dirs = {
               BINDIR = { subdir = subdirs.bin, testfile = "program", pattern = patterns.bin },
               INCDIR = { subdir = subdirs.include, testfile = "header", pattern = patterns.include },
               LIBDIR = { subdir = subdirs.lib, testfile = "library", pattern = patterns.lib }
            }
            if mode == "install" then
               dirs.INCDIR = nil
            end
            if not prefix then
               prefix = extdir
            end
            if type(prefix) == "table" then
               if prefix.bin then
                  dirs.BINDIR.subdir = prefix.bin
               end
               if prefix.include then
                  if dirs.INCDIR then
                     dirs.INCDIR.subdir = prefix.include
                  end
               end
               if prefix.lib then
                  dirs.LIBDIR.subdir = prefix.lib
               end
               prefix = prefix.prefix
            end
            for dirname, dirdata in util.sortedpairs(dirs) do
               local paths
               local path_var_value = vars[name.."_"..dirname]
               if path_var_value then
                  paths = { path_var_value }
               elseif type(dirdata.subdir) == "table" then
                  paths = {}
                  for i,v in ipairs(dirdata.subdir) do
                     paths[i] = dir.path(prefix, v)
                  end
               else
                  paths = { dir.path(prefix, dirdata.subdir) }
               end
               dirdata.dir = paths[1]
               local file = ext_files[dirdata.testfile]
               if file then
                  local files = {}
                  if not file:match("%.") then
                     add_all_patterns(file, dirdata.pattern, files)
                  else
                     for _, pattern in ipairs(dirdata.pattern) do
                        local matched = deconstruct_pattern(file, pattern)
                        if matched then
                           add_all_patterns(matched, dirdata.pattern, files)
                        end
                     end
                     table.insert(files, file)
                  end
                  local found = false
                  for _, f in ipairs(files) do

                     -- small convenience hack
                     if f:match("%.so$") or f:match("%.dylib$") or f:match("%.dll$") then
                        f = f:gsub("%.[^.]+$", "."..cfg.external_lib_extension)
                     end

                     local pattern
                     if f:match("%*") then
                        pattern = f:gsub("%.", "%%."):gsub("%*", ".*")
                        f = "matching "..f
                     end

                     for _, d in ipairs(paths) do
                        if pattern then
                           for entry in fs.dir(d) do
                              if entry:match(pattern) then
                                 found = true
                                 break
                              end
                           end
                        else
                           found = fs.is_file(dir.path(d, f))
                        end
                        if found then
                           dirdata.dir = d
                           break
                        else
                           table.insert(failed_files[dirdata.testfile], f.." in "..d)
                        end
                     end
                     if found then
                        break
                     end
                  end
                  if not found then
                     ok = false
                     failed_dirname = dirname
                     failed_testfile = dirdata.testfile
                     break
                  end
               end
            end
            if ok then
               for dirname, dirdata in pairs(dirs) do
                  vars[name.."_"..dirname] = dirdata.dir
               end
               vars[name.."_DIR"] = prefix
               break
            end
         end
         if not ok then
            local lines = {"Could not find "..failed_testfile.." file for "..name}

            local failed_paths = {}
            for _, failed_file in ipairs(failed_files[failed_testfile]) do
               if not failed_paths[failed_file] then
                  failed_paths[failed_file] = true
                  table.insert(lines, "  No file "..failed_file)
               end
            end

            table.insert(lines, "You may have to install "..name.." in your system and/or pass "..name.."_DIR or "..name.."_"..failed_dirname.." to the luarocks command.")
            table.insert(lines, "Example: luarocks install "..rockspec.name.." "..name.."_DIR=/usr/local")

            return nil, table.concat(lines, "\n"), "dependency"
         end
      end
   end
   return true
end

--- Recursively scan dependencies, to build a transitive closure of all
-- dependent packages.
-- @param results table: The results table being built.
-- @param missing table: The table of missing dependencies being recursively built.
-- @param manifest table: The manifest table containing dependencies.
-- @param name string: Package name.
-- @param version string: Package version.
-- @return (table, table): The results and a table of missing dependencies.
function deps.scan_deps(results, missing, manifest, name, version, deps_mode)
   assert(type(results) == "table")
   assert(type(missing) == "table")
   assert(type(manifest) == "table")
   assert(type(name) == "string")
   assert(type(version) == "string")

   local fetch = require("luarocks.fetch")

   local err
   if results[name] then
      return results, missing
   end
   if not manifest.dependencies then manifest.dependencies = {} end
   local dependencies = manifest.dependencies
   if not dependencies[name] then dependencies[name] = {} end
   local dependencies_name = dependencies[name]
   local deplist = dependencies_name[version]
   local rockspec, err
   if not deplist then
      rockspec, err = fetch.load_local_rockspec(path.rockspec_file(name, version), false)
      if err then
         missing[name.." "..version] = err
         return results, missing
      end
      dependencies_name[version] = rockspec.dependencies
   else
      rockspec = {
         dependencies = deplist,
         rocks_provided = setmetatable({}, { __index = cfg.rocks_provided_3_0 })
      }
   end
   local matched, failures = deps.match_deps(rockspec, nil, deps_mode)
   results[name] = results
   for _, match in pairs(matched) do
      results, missing = deps.scan_deps(results, missing, manifest, match.name, match.version, deps_mode)
   end
   if next(failures) then
      for _, failure in pairs(failures) do
         missing[deps.show_dep(failure)] = "failed"
      end
   end
   results[name] = version
   return results, missing
end

local valid_deps_modes = {
   one = true,
   order = true,
   all = true,
   none = true,
}

function deps.check_deps_mode_flag(flag)
   return valid_deps_modes[flag]
end

function deps.get_deps_mode(flags)
   if flags["deps-mode"] then
      return flags["deps-mode"]
   else
      return cfg.deps_mode
   end
end

function deps.deps_mode_to_flag(deps_mode)
   return "--deps-mode="..deps_mode
end

return deps<|MERGE_RESOLUTION|>--- conflicted
+++ resolved
@@ -330,29 +330,18 @@
 -- @param dep table: A dependency parsed in table format.
 -- @param blacklist table: Versions that can't be accepted. Table where keys
 -- are program versions and values are 'true'.
-<<<<<<< HEAD
 -- @param provided table: A table of auto-dependencies provided 
 -- by this Lua implementation for the given dependency.
--- @return table or nil: A table containing fields 'name' and 'version'
--- representing an installed rock which matches the given dependency,
-=======
 -- @return string or nil: latest installed version of the rock matching the dependency
->>>>>>> f75295ee
 -- or nil if it could not be matched.
 local function match_dep(dep, blacklist, deps_mode, rocks_provided)
    assert(type(dep) == "table")
-<<<<<<< HEAD
    assert(type(rocks_provided) == "table")
   
    local versions
    local provided = rocks_provided[dep.name]
    if provided then
-=======
-
-   local versions
-   if cfg.rocks_provided[dep.name] then
->>>>>>> f75295ee
-      -- provided rocks have higher priority than manifest's rocks
+      -- Provided rocks have higher priority than manifest's rocks.
       versions = { provided }
    else
       versions = manif_core.get_versions(dep.name, deps_mode)
@@ -392,13 +381,8 @@
    for _, dep in ipairs(rockspec.dependencies) do
       local found = match_dep(dep, blacklist and blacklist[dep.name] or nil, deps_mode, rockspec.rocks_provided)
       if found then
-<<<<<<< HEAD
          if not rockspec.rocks_provided[dep.name] then
-            matched[dep] = found
-=======
-         if not cfg.rocks_provided[dep.name] then
             matched[dep] = {name = dep.name, version = found}
->>>>>>> f75295ee
          end
       else
          if dep.constraints[1] and dep.constraints[1].no_upgrade then
@@ -422,10 +406,10 @@
    return set
 end
 
-local function rock_status(name, deps_mode)
+local function rock_status(name, deps_mode, rocks_provided)
    local search = require("luarocks.search")
-   local installed = match_dep(search.make_query(name), nil, deps_mode)
-   local installation_type = cfg.rocks_provided[name] and "provided by VM" or "installed"
+   local installed = match_dep(search.make_query(name), nil, deps_mode, rocks_provided)
+   local installation_type = rocks_provided[name] and "provided by VM" or "installed"
    return installed and installed.." "..installation_type or "not installed"
 end
 
@@ -471,48 +455,27 @@
    local first_missing_dep = true
 
    for _, dep in ipairs(rockspec.dependencies) do
-      if not match_dep(dep, nil, deps_mode) then
+      if not match_dep(dep, nil, deps_mode, rockspec.rocks_provided) then
          if first_missing_dep then
             util.printout(("Missing dependencies for %s %s:"):format(rockspec.name, rockspec.version))
             first_missing_dep = false
          end
 
-         util.printout(("   %s (%s)"):format(deps.show_dep(dep), rock_status(dep.name, deps_mode)))
-      end
-   end
-
-<<<<<<< HEAD
-   if next(missing) then
-      util.printerr()
-      util.printerr("Missing dependencies for "..rockspec.name..":")
-      for _, dep in pairs(missing) do
-         util.printerr(deps.show_dep(dep))
-      end
-      util.printerr()
-
-      for _, dep in pairs(missing) do
-         -- Double-check in case dependency was filled during recursion.
-         if not match_dep(dep, nil, deps_mode, rockspec.rocks_provided) then
-            local url, err = search.find_suitable_rock(dep)
-            if not url then
-               return nil, "Could not satisfy dependency "..deps.show_dep(dep)..": "..err
-            end
-            local ok, err, errcode = install.run(url, deps.deps_mode_to_flag(deps_mode))
-            if not ok then
-               return nil, "Failed installing dependency: "..url.." - "..err, errcode
-            end
-=======
+         util.printout(("   %s (%s)"):format(deps.show_dep(dep), rock_status(dep.name, deps_mode, rockspec.rocks_provided)))
+      end
+   end
+
    first_missing_dep = true
 
    for _, dep in ipairs(rockspec.dependencies) do
-      if not match_dep(dep, nil, deps_mode) then
+      if not match_dep(dep, nil, deps_mode, rockspec.rocks_provided) then
          if first_missing_dep then
             util.printout()
             first_missing_dep = false
          end
 
          util.printout(("%s %s depends on %s (%s)"):format(
-            rockspec.name, rockspec.version, deps.show_dep(dep), rock_status(dep.name, deps_mode)))
+            rockspec.name, rockspec.version, deps.show_dep(dep), rock_status(dep.name, deps_mode, rockspec.rocks_provided)))
 
          if dep.constraints[1] and dep.constraints[1].no_upgrade then
             util.printerr("This version of "..rockspec.name.." is designed for use with")
@@ -532,7 +495,6 @@
          local ok, install_err, errcode = install.run(url, deps.deps_mode_to_flag(deps_mode))
          if not ok then
             return nil, "Failed installing dependency: "..url.." - "..install_err, errcode
->>>>>>> f75295ee
          end
       end
    end
