--- conflicted
+++ resolved
@@ -6,19 +6,6 @@
 local fs = require("luarocks.fs")
 local dir = require("luarocks.dir")
 local cfg = require("luarocks.core.cfg")
-<<<<<<< HEAD
-
-download.help_summary = "Download a specific rock file from a rocks server."
-download.help_arguments = "[--all] [--arch=<arch> | --source | --rockspec] [<name> [<version>]]"
-
-download.help = [[
---all          Download all files if there are multiple matches.
---source       Download .src.rock if available.
---rockspec     Download .rockspec if available.
---arch=<arch>  Download rock for a specific architecture.
-]]
-=======
->>>>>>> 27be765c
 
 local function get_file(filename)
    local protocol, pathname = dir.split_url(filename)
